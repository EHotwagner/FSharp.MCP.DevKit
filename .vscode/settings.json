{
  // File watching and synchronization
  "files.watcherExclude": {
    "**/.git/objects/**": true,
    "**/.git/subtree-cache/**": true,
    "**/node_modules/*/**": true,
    "**/bin/**": true,
    "**/obj/**": true
  },
  // Auto-save to keep files in sync
  "files.autoSave": "afterDelay",
  "files.autoSaveDelay": 1000,
  // File refresh settings
  "files.refactoring.autoSave": true,
  "files.hotExit": "onExitAndWindowClose",
  // F# specific settings
  "FSharp.enableAnalyzers": true,
  "FSharp.codeLenses.references.enabled": true,
  "FSharp.enableTreeView": true,
  "FSharp.showExplorerOnStartup": true,
  // FSI settings
  "FSharp.fsiExtraSharedParameters": [
    "--utf8output",
    "--define:MCP_SERVER"
  ],
  "FSharp.fsiSdkFilePath": "",
  "FSharp.dotNetRoot": "",
  // Editor settings for better sync
  "editor.formatOnSave": true,
  "editor.codeActionsOnSave": {
    "source.organizeImports": "explicit"
  },
  // Terminal settings
  "terminal.integrated.enablePersistentSessions": true,
  "terminal.integrated.persistentSessionReviveProcess": "onExit",
  // File associations
  "files.associations": {
    "*.fsx": "fsharp",
    "*.fs": "fsharp",
    "*.fsi": "fsharp"
  },
  // Disable problematic features that can cause sync issues
  "typescript.suggest.autoImports": false,
  "javascript.suggest.autoImports": false,
  // Better error reporting
  "problems.showCurrentInStatus": true,
  "problems.sortOrder": "severity",
  // Git settings to avoid conflicts
  "git.autofetch": false,
  "git.confirmSync": false,
  // Performance settings
  "search.followSymlinks": false,
  "files.exclude": {
    "**/bin": true,
    "**/obj": true,
    "**/.vs": true
  },
  // GitHub Copilot instruction settings
  "chat.promptFiles": true,
  "github.copilot.chat.instructions": [
    "Always consider F# functional programming principles",
    "Provide clear explanations for design decisions",
    "Follow the project's established patterns and conventions"
<<<<<<< HEAD
  ]
=======
  ],
  // MCP configuration
  "chat.mcp.enabled": true
>>>>>>> 50353823
}<|MERGE_RESOLUTION|>--- conflicted
+++ resolved
@@ -61,11 +61,5 @@
     "Always consider F# functional programming principles",
     "Provide clear explanations for design decisions",
     "Follow the project's established patterns and conventions"
-<<<<<<< HEAD
-  ]
-=======
   ],
-  // MCP configuration
-  "chat.mcp.enabled": true
->>>>>>> 50353823
 }