--- conflicted
+++ resolved
@@ -5,11 +5,7 @@
 [![MCP](https://img.shields.io/badge/MCP-Compatible-00AA88?style=flat-square)](https://modelcontextprotocol.io/)
 [![License](https://img.shields.io/badge/License-MIT-green?style=flat-square)](LICENSE)
 
-<<<<<<< HEAD
 An experimental prototype of an F# development toolkit delivered via the **Model Context Protocol (MCP)**. It provides F# Interactive (FSI) capabilities, code documentation, safe code manipulation, and analysis tools with language server features. Integration with the FAKE build system is under development.
-=======
-A prototype of an F# development toolkit delivered via the **Model Context Protocol (MCP)**. It provides F# Interactive (FSI) capabilities, code documentation, safe code manipulation, and analysis tools with language server features. Integration with the FAKE build system is under development.
->>>>>>> 04c93fab
 
 ## ⚠️ Disclaimer (by EHotwagner)
 
@@ -19,6 +15,12 @@
 - **Code Verification**: The entire codebase and its documentation have not been manually verified for correctness or completeness. However, the core features described should be functional (as in I have seen them work at least once).
 - **Agent Stability**: The AI agent's instructions are generally initially effective, but after it deviates, restarting the agent to reset its context is recommended.
 - **DevEnvironment**: This project has been developed in VSCode with GH Copilot, mostly using Claude Sonnet 4 and a bit of Gemini 2.5 Pro for planning and design.
+- **Design**: Documentation is written somewhat with REPL-driven development in mind, allowing for interactive code generation and testing. I am currently tending towards a more script-driven development approach, which allows for structured experimentation and reproducible testing. A new, more rigorous approach, **Signature-Driven Development**, is also being considered.
+  - [REPL-Driven Development](./docs/Agent-Instructions-Strategies/REPL-Driven-Default/Design.md)
+  - [Script-Driven Development](./docs/Agent-Instructions-Strategies/Script-Driven-Default/Design.md)
+  - [Signature-Driven Development](./docs/Agent-Instructions-Strategies/Signature-Driven-Default/Design.md)
+
+REPL works with hosted FSI sessions, which in this context are not easy to configure, a bit fragile with some Input, have no nice output (only MCP-Tools output terminal and agent chat window). Letting the agent start a standard fsi process in an agent observed terminal is of course possible but cumbersome in VSCode since terminal actions need approval. This project should be neutral to the chosen approach in the future. VsCode Insiders has https://github.com/microsoft/vscode/issues/253103 which changes the ergonomics a lot. Needs consideration. 
 - **Design**: Documentation is written somewhat with REPL-driven development in mind, allowing for interactive code generation and testing. I am currently tending towards a more script-driven development approach, which allows for structured experimentation and reproducible testing. A new, more rigorous approach, **Signature-Driven Development**, is also being considered.
   - [REPL-Driven Development](./docs/Agent-Instructions-Strategies/REPL-Driven-Default/Design.md)
   - [Script-Driven Development](./docs/Agent-Instructions-Strategies/Script-Driven-Default/Design.md)
@@ -310,6 +312,12 @@
 - **[🛠️ Copilot Instructions](docs/Agent-Instructions-Strategies/Signature-Driven-Default/copilot-instructions.md)** - Instructions for implementing signature-driven workflows
 - **Key Characteristics**: Explicit contracts, enhanced validation, clear module boundaries, improved collaboration
 
+#### 📜 [Signature-Driven Development](docs/Agent-Instructions-Strategies/Signature-Driven-Default/)
+**Recommended for: Contract-first development, rigorous validation, clear interfaces**
+- **[📖 Design Philosophy](docs/Agent-Instructions-Strategies/Signature-Driven-Default/Design.md)** - In-depth exploration of signature-driven development principles
+- **[🛠️ Copilot Instructions](docs/Agent-Instructions-Strategies/Signature-Driven-Default/copilot-instructions.md)** - Instructions for implementing signature-driven workflows
+- **Key Characteristics**: Explicit contracts, enhanced validation, clear module boundaries, improved collaboration
+
 ## 📖 Documentation
 
 ### 📂 Project Documentation
@@ -327,6 +335,7 @@
 - **[🏗️ Architecture](docs/Architecture.md)** - System design and architecture
 - **[✨ Features](docs/Features.md)** - Detailed feature documentation
 - **[🎯 Terminal Code Execution](docs/Terminal-Code-Execution.md)** - Multi-terminal F# execution and session targeting
+- **[🎯 Terminal Code Execution](docs/Terminal-Code-Execution.md)** - Proposal for Multi-terminal F# execution and session targeting
 - **[📝 Design & Analysis](docs/DESIGN_AND_ANALYSIS.md)** - Design decisions and analysis
 - **[📋 Implementation Summary](docs/Implementation-Summary.md)** - Implementation details
 - **[🗂️ Plans & Specifications](docs/plans/)** - Development roadmaps
