# FSharp.MCP.DevKit 🚀

[![.NET](https://img.shields.io/badge/.NET-9.0-512BD4?style=flat-square)](https://dotnet.microsoft.com/)
[![F#](https://img.shields.io/badge/F%23-6.0-378BBA?style=flat-square)](https://fsharp.org/)
[![MCP](https://img.shields.io/badge/MCP-Compatible-00AA88?style=flat-square)](https://modelcontextprotocol.io/)
[![License](https://img.shields.io/badge/License-MIT-green?style=flat-square)](LICENSE)

An experimental prototype of an F# development toolkit delivered via the **Model Context Protocol (MCP)**. It provides F# Interactive (FSI) capabilities, code documentation, safe code manipulation, and analysis tools with language server features. Integration with the FAKE build system is under development.

## ⚠️ Disclaimer (by EHotwagner)

This project has been developed with significant reliance on AI-driven tools. While it has proven to be surprisingly effective—largely by leveraging robust libraries like **F# Compiler Services** and **Fantomas**—it will contain inaccuracies or incomplete features. Especially regarding Documentation, the agent tends to insert tons of industry buzzword BS whenever you look away for a second.

### Please Note

- **Code Verification**: The entire codebase and its documentation have not been manually verified for correctness or completeness. However, the core features described should be functional (as in I have seen them work at least once).
- **Agent Stability**: The AI agent's instructions are generally initially effective, but after it deviates, restarting the agent to reset its context is recommended.
- **DevEnvironment**: This project has been developed in VSCode with GH Copilot, mostly using Claude Sonnet 4 and a bit of Gemini 2.5 Pro for planning and design. <https://austen.info/blog/github-copilot-agent-mcp/>
- **Design**: Documentation is written somewhat with REPL-driven development in mind, allowing for interactive code generation and testing. I am currently tending towards a more script-driven development approach, which allows for structured experimentation and reproducible testing. A new, more rigorous approach, **Signature-Driven Development**, is also being considered.
  - [REPL-Driven Development](./docs/Agent-Instructions-Strategies/REPL-Driven-Default/Design.md)
  - [Script-Driven Development](./docs/Agent-Instructions-Strategies/Script-Driven-Default/Design.md)
  - [Signature-Driven Development](./docs/Agent-Instructions-Strategies/Signature-Driven-Default/Design.md)

- REPL works with hosted FSI sessions, which in this context are not easy to configure, a bit fragile with some Input, have no nice output (only MCP-Tools output terminal and agent chat window). Letting the agent start a standard fsi process in an agent observed terminal is of course possible but cumbersome in VSCode since terminal actions need approval. This project should be neutral to the chosen approach in the future. VsCode Insiders has <https://github.com/microsoft/vscode/issues/253103> which changes the ergonomics a lot. Needs consideration.
- **Get Started**: There are no releases yet. For VSCode use this <https://devblogs.microsoft.com/dotnet/build-a-model-context-protocol-mcp-server-in-csharp/> approach. Add the project to the mcp.json file. Later a dotnet tool might be the best way to distribute this project.
<<<<<<< HEAD

## ✨ Key Features

### 🔧 F# Interactive Integration

- **Persistent FSI Session**: Stateful F# Interactive session management
- **Code Execution**: Execute F# code with comprehensive error handling and validation
- **Script Loading**: Load and manage F# script files with dependency tracking
- **Package Management**: Reference .NET assemblies and NuGet packages seamlessly
- **Expression Evaluation**: Evaluate F# expressions with full type information

### 📚 Documentation Generation & Search

- **📦 Package Documentation**: Generate comprehensive API docs for NuGet packages
- **🔍 Smart Search**: Search through generated documentation with context-aware results
- **📖 API Reference**: Create structured markdown documentation for modules and types
- **🏗️ Project Documentation**: Bulk documentation generation for entire F# projects
- **💾 Package Discovery**: Browse and explore available NuGet packages in local cache
- **⚙️ Configuration Management**: Runtime configuration of documentation settings

### ✏️ Safe Code Manipulation

- **🛡️ Safe Code Insertion**: Insert F# code with AST validation and type checking
- **🎨 Code Formatting**: Deep integration with Fantomas for consistent code formatting
- **🔍 Structure Analysis**: Analyze F# code structure, dependencies, and syntax
- **👀 Preview Capabilities**: Preview code changes before applying them
- **⚡ Atomic Operations**: Atomic file operations with backup/rollback support

### 🧠 Advanced Analysis Tools

=======
- **Contributions Welcome**: This project is open to contributions.
- **Status**: Need to do lots of research next. These are tools for AI agents not humans. The complete agent system is something like: model + context + tools. I need to know more about Context management and what tools might work with what context. Improving prototyped tools might not be that useful, maybe less is more, who knows. The agent seems to be very good at avoiding type related errors that a LSP helps humans avoid. The constant background compilations to get an uptodate error feed also seems less useful. How to best integrate fake and dotnet tool support is very important in my opinion since it gives the agent controlled and structured ways to iterate.

## ✨ Features

### 🔧 [F# Interactive Integration](docs/projects/Core/)

- **Projects**: [`FSharp.MCP.DevKit.Core`](./src/FSharp.MCP.DevKit.Core/), [`FSharp.MCP.DevKit.Communication`](./src/FSharp.MCP.DevKit.Communication/)
- **💾 Persistent FSI Session**: Stateful F# Interactive session management with cross-session state preservation
  - *Powered by*: `FSIService` + `PermanentReplServer` - Maintains long-running FSI processes via named pipes with session isolation
  - *How it works*: Spawns dedicated FSI processes, manages state through IPC communication, preserves bindings across tool calls
  - *MCP Tools*: `CheckFSIServerStatus`, `ResetFSISession`, `RestartFSISession`, `GetFSIState`

- **⚡ Code Execution**: Execute F# code with comprehensive error handling and validation
  - *Powered by*: `ExecuteFSharpCode` + `ExecuteFSharpCodeDetailed` - Robust code execution with detailed diagnostics
  - *How it works*: Submits code to FSI via IPC, captures stdout/stderr, parses compiler errors with line-level precision
  - *MCP Tools*: `ExecuteFSharpCode`, `ExecuteFSharpCodeDetailed`, `EvaluateFSharpExpression`

- **📁 Script Loading**: Load and manage F# script files with dependency tracking
  - *Powered by*: `LoadFSharpScript` - Smart script loading with automatic dependency resolution
  - *How it works*: Parses #load directives, resolves relative paths, maintains load order, handles circular dependencies
  - *MCP Tools*: `LoadFSharpScript`, `AddSearchPath`

- **📦 Package Management**: Reference .NET assemblies and NuGet packages seamlessly
  - *Powered by*: `ReferenceAssembly` + `ReferenceNuGetPackage` - Dynamic assembly and package loading
  - *How it works*: Uses #r directives for assemblies, NuGet package resolution via FSI's built-in package manager
  - *MCP Tools*: `ReferenceAssembly`, `ReferenceNuGetPackage`

### 📚 [Documentation Generation & Search](docs/projects/Documentation/)

- **Projects**: [`FSharp.MCP.DevKit.Documentation`](./src/FSharp.MCP.DevKit.Documentation/), [`FSharp.MCP.DevKit.Documentation.Tool`](./src/FSharp.MCP.DevKit.Documentation.Tool/)
- **📦 Package Documentation**: Generate comprehensive API docs for NuGet packages with cross-reference linking
  - *Powered by*: `GeneratePackageDocumentation` - Deep .NET assembly analysis with reflection-based documentation extraction
  - *How it works*: Loads assemblies via reflection, extracts XML documentation comments, generates structured markdown with type hierarchies
  - *MCP Tools*: `GeneratePackageDocumentation`, `ShowPackageInfo`

- **🔍 Smart Search**: Search through generated documentation with context-aware results and fuzzy matching
  - *Powered by*: `SearchDocumentation` - Full-text search across generated markdown with relevance scoring
  - *How it works*: Indexes markdown content, performs case-insensitive substring matching, ranks results by context relevance
  - *MCP Tools*: `SearchDocumentation`

- **📖 API Reference**: Create structured markdown documentation for modules and types with navigation
  - *Powered by*: Documentation generation engine - Converts .NET metadata to human-readable markdown format
  - *How it works*: Parses assembly metadata, extracts type information, generates cross-linked documentation trees
  - *Output format*: Hierarchical markdown files with consistent structure and cross-references

- **🏗️ Project Documentation**: Bulk documentation generation for entire F# projects with dependency analysis
  - *Powered by*: `GenerateProjectDocumentation` - Project-wide documentation with package dependency resolution
  - *How it works*: Parses .fsproj files, resolves all package references, generates comprehensive documentation sets
  - *MCP Tools*: `GenerateProjectDocumentation`

- **💾 Package Discovery**: Browse and explore available NuGet packages in local cache with metadata
  - *Powered by*: `ListCachedPackages` - Local NuGet cache exploration with search filtering
  - *How it works*: Scans local NuGet cache directories, extracts package metadata, provides searchable package listings
  - *MCP Tools*: `ListCachedPackages`, `SetDocumentationOutputDirectory`, `ShowDocumentationConfig`

### ✏️ [Safe Code Manipulation](docs/projects/CodeEditing/)

- **Project**: [`FSharp.MCP.DevKit.CodeEditing`](./src/FSharp.MCP.DevKit.CodeEditing/)
- **🛡️ Safe Code Insertion**: Insert F# code with AST validation and type checking to prevent syntax corruption
  - *Powered by*: `InsertCode` - Multi-phase insertion with pre-validation, formatting, and post-validation
  - *How it works*: Parses existing code to AST, validates insertion context, performs syntax-aware insertion, validates final result
  - *MCP Tools*: `InsertCode`, `PreviewCodeInjection`

- **🎨 Code Formatting**: Deep integration with Fantomas for consistent code formatting with configurable style
  - *Powered by*: `FormatFile` - Fantomas-based formatting with F# community style standards
  - *How it works*: Applies Fantomas formatting rules, preserves semantic meaning, maintains consistent indentation and spacing
  - *MCP Tools*: `FormatFile`

- **🔍 Structure Analysis**: Analyze F# code structure, dependencies, and syntax with detailed diagnostics
  - *Powered by*: `AnalyzeCodeStructure` + `ParseSourceToAST` - Multi-level code analysis from syntax to semantics
  - *How it works*: Parses code to AST, performs structural analysis, identifies patterns and potential issues
  - *MCP Tools*: `AnalyzeCodeStructure`, `ParseSourceToAST`

- **👀 Preview Capabilities**: Preview code changes before applying them with diff-style output
  - *Powered by*: `PreviewCodeInjection` - Non-destructive change preview with context visualization
  - *How it works*: Simulates code insertion, generates preview output showing before/after state without file modification
  - *MCP Tools*: `PreviewCodeInjection`

- **⚡ Atomic Operations**: Atomic file operations with backup/rollback support for safe editing
  - *Powered by*: Atomic file writing system - Ensures consistency during file modifications
  - *How it works*: Creates temporary files, performs operations atomically, provides rollback on failure
  - *Features*: Transaction-like semantics, automatic backup creation, error recovery

### 🧠 [Advanced Analysis Tools](docs/projects/Analysis/)

- **Project**: [`FSharp.MCP.DevKit.Analysis`](./src/FSharp.MCP.DevKit.Analysis/)
>>>>>>> d27f1b9c
- **🔍 Symbol Detection**: Advanced symbol detection and resolution
  - *Powered by*: `SmartSymbolDetectionService` - Uses F# Compiler Services to identify and resolve symbols, functions, types, and modules within F# code
  - *How it works*: Parses source code into AST, performs semantic analysis to resolve symbol bindings, their scope, and provides position-sensitive symbol lookup
  - *MCP Tools*: `GetAllSymbols`, `GetSymbolAtPosition`, `WhatIsAtPosition`, `GetSymbolSignatureAtPosition`

- **📊 Syntax Validation**: Comprehensive F# syntax analysis and error reporting
  - *Powered by*: `ParseAndCheckFSharpCode` - Validates F# syntax and performs type checking with detailed diagnostics
  - *How it works*: Uses F# Compiler Services via IPC to parse source code, check for syntax errors, type mismatches, and compiler warnings with line-level error locations

- **🗂️ Dependency Analysis**: Track and analyze code dependencies and relationships
  - *Powered by*: `AnalyzeCodeStructure` - Provides basic file analysis including line count, character count, and diagnostic summaries
  - *How it works*: Performs F# Compiler Services parsing to identify errors, warnings, and structural issues in F# files
  - *Current scope*: File-level analysis rather than deep dependency graph analysis

<<<<<<< HEAD
## 🛠️ MCP Tools Overview

The server provides **30+ specialized MCP tools** organized into categories:

### 📚 Documentation Tools (New!)

- `GeneratePackageDocumentation` - Generate comprehensive API docs for NuGet packages
- `GenerateProjectDocumentation` - Bulk documentation for entire F# projects  
- `SearchDocumentation` - Search through generated documentation with context
- `ListCachedPackages` - Browse available NuGet packages in local cache
- `ShowPackageInfo` - Get detailed information about specific packages
- `SetDocumentationOutputDirectory` - Configure documentation output settings
- `ShowDocumentationConfig` - Display current documentation configuration

### 🔧 FSI Management

- `CheckFSIServerStatus` - Check FSI server status and availability
- `ResetFSISession` - Reset the FSI session clearing all state
- `RestartFSISession` - Restart FSI session (stop and start fresh)
- `GetFSIState` - Get current FSI state and bindings

### ⚡ Code Execution

- `ExecuteFSharpCode` - Execute F# code with comprehensive error handling
- `ExecuteFSharpCodeDetailed` - Execute with detailed error information
- `EvaluateFSharpExpression` - Evaluate expressions with type information
- `LoadFSharpScript` - Load F# script files with dependency tracking
- `ReferenceAssembly` - Reference .NET assemblies
- `ReferenceNuGetPackage` - Reference NuGet packages dynamically
- `AddSearchPath` - Add directories to F# search path

### ✏️ Code Manipulation & File Operations

- `InsertCode` - Unified code insertion with validation and formatting
- `PreviewCodeInjection` - Preview code changes before applying
- `FormatFile` - Format entire F# files using Fantomas
- `DeleteLines` - Delete specific lines from files
- `ReplaceTextRange` - Replace text in specific line ranges
- `SearchAndReplace` - Search and replace with pattern matching
- `MoveCodeBlock` - Move code blocks between locations
- `GetLines` - Extract specific lines for inspection
- `CountLines` - Count lines and characters in files
- `SearchInFile` - Search for patterns with line numbers

### 🔍 Analysis & Structure

- `AnalyzeCodeStructure` - Analyze F# code structure and dependencies
- `ParseAndCheckFSharpCode` - Parse and validate F# syntax and types
- `ParseSourceToAST` - Parse code to Abstract Syntax Tree

### 🛠️ Utility & Management

- `KillAll` - Kill all MCP server processes for clean restarts (temporary till FAKE integration)
=======
- **🎯 Position-Sensitive Analysis**: Context-aware code analysis based on cursor position
  - *Powered by*: `InsertCode` validation + `PreviewCodeInjection` - Provides contextual analysis for safe code insertion
  - *How it works*: Analyzes insertion context to prevent breaking multi-line constructs (type definitions, unions, records) and validates combined code after insertion
>>>>>>> d27f1b9c

## 🚀 Usage Examples

### Documentation Generation

```bash
# Generate documentation for a NuGet package
GeneratePackageDocumentation "System.Text.Json" "./docs" true

# Search through generated documentation  
SearchDocumentation "./docs" "JsonSerializer"

# List available packages
ListCachedPackages "System"
```

### Code Execution

```fsharp
// Execute F# code
ExecuteFSharpCode "let x = 1 + 2; printfn \"Result: %d\" x"

// Evaluate expressions with type info
EvaluateFSharpExpression "List.map ((*) 2) [1..5]"

// Reference packages
ReferenceNuGetPackage "FSharp.Data"
```

### Safe Code Insertion

```fsharp
// Insert code with formatting, validation disabled by default for performance
InsertCode "let newFunction x = x * 2" "MyScript.fsx" 10 1 true false

// Enable validation for small, critical code pieces  
InsertCode "let helper = x + 1" "MyScript.fsx" 5 1 true true

// Preview changes first
PreviewCodeInjection "let helper = ..." "MyScript.fsx" 15
```

## 🤖 Agent Development Strategies

This project provides **comprehensive strategies** for AI agents to work effectively with F# development through different methodologies:

### 📋 Available Development Approaches

The toolkit supports multiple development philosophies, each optimized for different scenarios and agent capabilities:

#### 🎯 [Script-Driven Development](docs/Agent-Instructions-Strategies/Script-Driven-Default/)

**Recommended for: Production workflows, complex validation, agent-driven development**

- **[📖 Design Philosophy](docs/Agent-Instructions-Strategies/Script-Driven-Default/Design.md)** - Comprehensive guide to script-based development methodology
- **[🛠️ Copilot Instructions](docs/Agent-Instructions-Strategies/Script-Driven-Default/copilot-instructions.md)** - Detailed agent instructions for script-driven workflows
- **Key Characteristics**: Reproducible execution, structured output, comprehensive validation, audit trails

#### 🔄 [REPL-Driven Development](docs/Agent-Instructions-Strategies/REPL-Driven-Default/)

**Recommended for: Exploration, prototyping, interactive development**

- **[📖 Design Philosophy](docs/Agent-Instructions-Strategies/REPL-Driven-Default/Design.md)** - Deep dive into REPL-based development patterns
- **[🛠️ Copilot Instructions](docs/Agent-Instructions-Strategies/REPL-Driven-Default/copilot-instructions.md)** - Agent guidance for interactive REPL workflows
- **Key Characteristics**: Immediate feedback, live debugging, exploratory programming, state preservation

#### 📜 [Signature-Driven Development](docs/Agent-Instructions-Strategies/Signature-Driven-Default/)
<<<<<<< HEAD

**Recommended for: Contract-first development, rigorous validation, clear interfaces**

- **[📖 Design Philosophy](docs/Agent-Instructions-Strategies/Signature-Driven-Default/Design.md)** - In-depth exploration of signature-driven development principles
- **[🛠️ Copilot Instructions](docs/Agent-Instructions-Strategies/Signature-Driven-Default/copilot-instructions.md)** - Instructions for implementing signature-driven workflows
- **Key Characteristics**: Explicit contracts, enhanced validation, clear module boundaries, improved collaboration

#### 📜 [Signature-Driven Development](docs/Agent-Instructions-Strategies/Signature-Driven-Default/)

=======

>>>>>>> d27f1b9c
**Recommended for: Contract-first development, rigorous validation, clear interfaces**

- **[📖 Design Philosophy](docs/Agent-Instructions-Strategies/Signature-Driven-Default/Design.md)** - In-depth exploration of signature-driven development principles
- **[🛠️ Copilot Instructions](docs/Agent-Instructions-Strategies/Signature-Driven-Default/copilot-instructions.md)** - Instructions for implementing signature-driven workflows
- **Key Characteristics**: Explicit contracts, enhanced validation, clear module boundaries, improved collaboration

<<<<<<< HEAD
## 📖 Documentation

### 📂 Project Documentation

Comprehensive documentation organized by project:

- **[📚 All Projects Documentation](docs/projects/)** - Complete documentation index
- **[🔧 Core](docs/projects/Core/)** - Foundation layer documentation
- **[🔍 Analysis](docs/projects/Analysis/)** - Code analysis and intelligence
- **[📡 Communication](docs/projects/Communication/)** - IPC infrastructure
- **[✏️ CodeEditing](docs/projects/CodeEditing/)** - Code manipulation capabilities
- **[🌐 Server](docs/projects/Server/)** - MCP server implementation
- **[📚 Documentation](docs/projects/Documentation/)** - Documentation generation

### 📋 General Documentation

- **[🏗️ Architecture](docs/Architecture.md)** - System design and architecture
- **[✨ Features](docs/Features.md)** - Detailed feature documentation
- **[🎯 Terminal Code Execution](docs/Terminal-Code-Execution.md)** - Multi-terminal F# execution and session targeting
- **[🎯 Terminal Code Execution](docs/Terminal-Code-Execution.md)** - Proposal for Multi-terminal F# execution and session targeting
- **[📝 Design & Analysis](docs/DESIGN_AND_ANALYSIS.md)** - Design decisions and analysis
- **[📋 Implementation Summary](docs/Implementation-Summary.md)** - Implementation details
- **[🗂️ Plans & Specifications](docs/plans/)** - Development roadmaps

## �️ Development Roadmap

### 🎯 Near-term Enhancements

**🔄 Currently In Progress:**

- 📚 **Cross-reference linking** - Automatic linking between types in documentation (maybe <https://marketplace.visualstudio.com/items?itemName=foam.foam-vscode> )
- **Fake Integration**
- **Planning Tools** - Adding some deterministic planning tools and Knowledge bases to help the AI agent generate more structured code.
- **Increase performance and robustness of text, file handling and code insertion.**

## �🔗 Key Technologies

- **[F# Compiler Services](https://fsharp.github.io/fsharp-compiler-docs/)** - F# language analysis and compilation
- **[Fantomas](https://github.com/fsprojects/fantomas)** - F# code formatting
- **[Model Context Protocol](https://modelcontextprotocol.io/)** - AI assistant integration protocol
- **Named Pipes** - High-performance inter-process communication
- **.NET 9.0** - Modern .NET runtime and libraries

For current development status and known issues, see:

- 🐛 **[Known Issues](docs/ISSUES.md)** - Current bugs and limitations

## � Communication & Contact

We welcome your feedback, questions, and contributions! Here's how to get in touch:

### 🎮 Discord Community

Join the F# community discussions:

- **[F# Discord - #tools-and-libraries](https://discord.com/channels/196693847965696000/524660202864377896)** - Get help, share ideas, and discuss F# tooling

### 🐛 Issues & Bug Reports

Found a bug or have a feature request?

- **[GitHub Issues](https://github.com/ehotw/FSharp.MCP.DevKit/issues)** - Report bugs, request features, or ask questions

## �📄 License

This project is licensed under the MIT License - see the [LICENSE](LICENSE) file for details.
=======
## 🏗️ Architecture
>>>>>>> d27f1b9c

The FSharp.MCP.DevKit follows a **modular, layered architecture** with clear separation of concerns:

- **Core Layer**: Fundamental building blocks and services
- **Communication Layer**: Inter-process communication and networking
- **Code Editing Layer**: Code manipulation, formatting, and analysis
- **Documentation Layer**: Documentation generation and search
- **Agent Layer**: AI agent integration and management

---

<div align="center">

 **[📚 Documentation](.md)** • **[🛠️ Tools](#-mcp-tools-overview)** • **[🏗️ Architecture](#-architecture)**

*Built with ❤️ using F# and the Model Context Protocol*

</div><|MERGE_RESOLUTION|>--- conflicted
+++ resolved
@@ -10,11 +10,15 @@
 ## ⚠️ Disclaimer (by EHotwagner)
 
 This project has been developed with significant reliance on AI-driven tools. While it has proven to be surprisingly effective—largely by leveraging robust libraries like **F# Compiler Services** and **Fantomas**—it will contain inaccuracies or incomplete features. Especially regarding Documentation, the agent tends to insert tons of industry buzzword BS whenever you look away for a second.
+This project has been developed with significant reliance on AI-driven tools. While it has proven to be surprisingly effective—largely by leveraging robust libraries like **F# Compiler Services** and **Fantomas**—it will contain inaccuracies or incomplete features. Especially regarding Documentation, the agent tends to insert tons of industry buzzword BS whenever you look away for a second.
+
+### Please Note
 
 ### Please Note
 
 - **Code Verification**: The entire codebase and its documentation have not been manually verified for correctness or completeness. However, the core features described should be functional (as in I have seen them work at least once).
 - **Agent Stability**: The AI agent's instructions are generally initially effective, but after it deviates, restarting the agent to reset its context is recommended.
+- **DevEnvironment**: This project has been developed in VSCode with GH Copilot, mostly using Claude Sonnet 4 and a bit of Gemini 2.5 Pro for planning and design. <https://austen.info/blog/github-copilot-agent-mcp/>
 - **DevEnvironment**: This project has been developed in VSCode with GH Copilot, mostly using Claude Sonnet 4 and a bit of Gemini 2.5 Pro for planning and design. <https://austen.info/blog/github-copilot-agent-mcp/>
 - **Design**: Documentation is written somewhat with REPL-driven development in mind, allowing for interactive code generation and testing. I am currently tending towards a more script-driven development approach, which allows for structured experimentation and reproducible testing. A new, more rigorous approach, **Signature-Driven Development**, is also being considered.
   - [REPL-Driven Development](./docs/Agent-Instructions-Strategies/REPL-Driven-Default/Design.md)
@@ -23,9 +27,8 @@
 
 - REPL works with hosted FSI sessions, which in this context are not easy to configure, a bit fragile with some Input, have no nice output (only MCP-Tools output terminal and agent chat window). Letting the agent start a standard fsi process in an agent observed terminal is of course possible but cumbersome in VSCode since terminal actions need approval. This project should be neutral to the chosen approach in the future. VsCode Insiders has <https://github.com/microsoft/vscode/issues/253103> which changes the ergonomics a lot. Needs consideration.
 - **Get Started**: There are no releases yet. For VSCode use this <https://devblogs.microsoft.com/dotnet/build-a-model-context-protocol-mcp-server-in-csharp/> approach. Add the project to the mcp.json file. Later a dotnet tool might be the best way to distribute this project.
-<<<<<<< HEAD
-
-## ✨ Key Features
+
+## ✨ Features
 
 ### 🔧 F# Interactive Integration
 
@@ -54,95 +57,6 @@
 
 ### 🧠 Advanced Analysis Tools
 
-=======
-- **Contributions Welcome**: This project is open to contributions.
-- **Status**: Need to do lots of research next. These are tools for AI agents not humans. The complete agent system is something like: model + context + tools. I need to know more about Context management and what tools might work with what context. Improving prototyped tools might not be that useful, maybe less is more, who knows. The agent seems to be very good at avoiding type related errors that a LSP helps humans avoid. The constant background compilations to get an uptodate error feed also seems less useful. How to best integrate fake and dotnet tool support is very important in my opinion since it gives the agent controlled and structured ways to iterate.
-
-## ✨ Features
-
-### 🔧 [F# Interactive Integration](docs/projects/Core/)
-
-- **Projects**: [`FSharp.MCP.DevKit.Core`](./src/FSharp.MCP.DevKit.Core/), [`FSharp.MCP.DevKit.Communication`](./src/FSharp.MCP.DevKit.Communication/)
-- **💾 Persistent FSI Session**: Stateful F# Interactive session management with cross-session state preservation
-  - *Powered by*: `FSIService` + `PermanentReplServer` - Maintains long-running FSI processes via named pipes with session isolation
-  - *How it works*: Spawns dedicated FSI processes, manages state through IPC communication, preserves bindings across tool calls
-  - *MCP Tools*: `CheckFSIServerStatus`, `ResetFSISession`, `RestartFSISession`, `GetFSIState`
-
-- **⚡ Code Execution**: Execute F# code with comprehensive error handling and validation
-  - *Powered by*: `ExecuteFSharpCode` + `ExecuteFSharpCodeDetailed` - Robust code execution with detailed diagnostics
-  - *How it works*: Submits code to FSI via IPC, captures stdout/stderr, parses compiler errors with line-level precision
-  - *MCP Tools*: `ExecuteFSharpCode`, `ExecuteFSharpCodeDetailed`, `EvaluateFSharpExpression`
-
-- **📁 Script Loading**: Load and manage F# script files with dependency tracking
-  - *Powered by*: `LoadFSharpScript` - Smart script loading with automatic dependency resolution
-  - *How it works*: Parses #load directives, resolves relative paths, maintains load order, handles circular dependencies
-  - *MCP Tools*: `LoadFSharpScript`, `AddSearchPath`
-
-- **📦 Package Management**: Reference .NET assemblies and NuGet packages seamlessly
-  - *Powered by*: `ReferenceAssembly` + `ReferenceNuGetPackage` - Dynamic assembly and package loading
-  - *How it works*: Uses #r directives for assemblies, NuGet package resolution via FSI's built-in package manager
-  - *MCP Tools*: `ReferenceAssembly`, `ReferenceNuGetPackage`
-
-### 📚 [Documentation Generation & Search](docs/projects/Documentation/)
-
-- **Projects**: [`FSharp.MCP.DevKit.Documentation`](./src/FSharp.MCP.DevKit.Documentation/), [`FSharp.MCP.DevKit.Documentation.Tool`](./src/FSharp.MCP.DevKit.Documentation.Tool/)
-- **📦 Package Documentation**: Generate comprehensive API docs for NuGet packages with cross-reference linking
-  - *Powered by*: `GeneratePackageDocumentation` - Deep .NET assembly analysis with reflection-based documentation extraction
-  - *How it works*: Loads assemblies via reflection, extracts XML documentation comments, generates structured markdown with type hierarchies
-  - *MCP Tools*: `GeneratePackageDocumentation`, `ShowPackageInfo`
-
-- **🔍 Smart Search**: Search through generated documentation with context-aware results and fuzzy matching
-  - *Powered by*: `SearchDocumentation` - Full-text search across generated markdown with relevance scoring
-  - *How it works*: Indexes markdown content, performs case-insensitive substring matching, ranks results by context relevance
-  - *MCP Tools*: `SearchDocumentation`
-
-- **📖 API Reference**: Create structured markdown documentation for modules and types with navigation
-  - *Powered by*: Documentation generation engine - Converts .NET metadata to human-readable markdown format
-  - *How it works*: Parses assembly metadata, extracts type information, generates cross-linked documentation trees
-  - *Output format*: Hierarchical markdown files with consistent structure and cross-references
-
-- **🏗️ Project Documentation**: Bulk documentation generation for entire F# projects with dependency analysis
-  - *Powered by*: `GenerateProjectDocumentation` - Project-wide documentation with package dependency resolution
-  - *How it works*: Parses .fsproj files, resolves all package references, generates comprehensive documentation sets
-  - *MCP Tools*: `GenerateProjectDocumentation`
-
-- **💾 Package Discovery**: Browse and explore available NuGet packages in local cache with metadata
-  - *Powered by*: `ListCachedPackages` - Local NuGet cache exploration with search filtering
-  - *How it works*: Scans local NuGet cache directories, extracts package metadata, provides searchable package listings
-  - *MCP Tools*: `ListCachedPackages`, `SetDocumentationOutputDirectory`, `ShowDocumentationConfig`
-
-### ✏️ [Safe Code Manipulation](docs/projects/CodeEditing/)
-
-- **Project**: [`FSharp.MCP.DevKit.CodeEditing`](./src/FSharp.MCP.DevKit.CodeEditing/)
-- **🛡️ Safe Code Insertion**: Insert F# code with AST validation and type checking to prevent syntax corruption
-  - *Powered by*: `InsertCode` - Multi-phase insertion with pre-validation, formatting, and post-validation
-  - *How it works*: Parses existing code to AST, validates insertion context, performs syntax-aware insertion, validates final result
-  - *MCP Tools*: `InsertCode`, `PreviewCodeInjection`
-
-- **🎨 Code Formatting**: Deep integration with Fantomas for consistent code formatting with configurable style
-  - *Powered by*: `FormatFile` - Fantomas-based formatting with F# community style standards
-  - *How it works*: Applies Fantomas formatting rules, preserves semantic meaning, maintains consistent indentation and spacing
-  - *MCP Tools*: `FormatFile`
-
-- **🔍 Structure Analysis**: Analyze F# code structure, dependencies, and syntax with detailed diagnostics
-  - *Powered by*: `AnalyzeCodeStructure` + `ParseSourceToAST` - Multi-level code analysis from syntax to semantics
-  - *How it works*: Parses code to AST, performs structural analysis, identifies patterns and potential issues
-  - *MCP Tools*: `AnalyzeCodeStructure`, `ParseSourceToAST`
-
-- **👀 Preview Capabilities**: Preview code changes before applying them with diff-style output
-  - *Powered by*: `PreviewCodeInjection` - Non-destructive change preview with context visualization
-  - *How it works*: Simulates code insertion, generates preview output showing before/after state without file modification
-  - *MCP Tools*: `PreviewCodeInjection`
-
-- **⚡ Atomic Operations**: Atomic file operations with backup/rollback support for safe editing
-  - *Powered by*: Atomic file writing system - Ensures consistency during file modifications
-  - *How it works*: Creates temporary files, performs operations atomically, provides rollback on failure
-  - *Features*: Transaction-like semantics, automatic backup creation, error recovery
-
-### 🧠 [Advanced Analysis Tools](docs/projects/Analysis/)
-
-- **Project**: [`FSharp.MCP.DevKit.Analysis`](./src/FSharp.MCP.DevKit.Analysis/)
->>>>>>> d27f1b9c
 - **🔍 Symbol Detection**: Advanced symbol detection and resolution
   - *Powered by*: `SmartSymbolDetectionService` - Uses F# Compiler Services to identify and resolve symbols, functions, types, and modules within F# code
   - *How it works*: Parses source code into AST, performs semantic analysis to resolve symbol bindings, their scope, and provides position-sensitive symbol lookup
@@ -157,7 +71,152 @@
   - *How it works*: Performs F# Compiler Services parsing to identify errors, warnings, and structural issues in F# files
   - *Current scope*: File-level analysis rather than deep dependency graph analysis
 
-<<<<<<< HEAD
+- **🎯 Position-Sensitive Analysis**: Context-aware code analysis based on cursor position
+
+## 🏗️ Architecture
+
+The FSharp.MCP.DevKit follows a **modular, layered architecture** with clear separation of concerns:
+
+```
+├── 🔧 FSharp.MCP.DevKit.Core/          # Foundation layer
+│   ├── FSI session management & execution
+│   ├── File system utilities & helpers  
+│   └── Core types & configurations
+│
+├── 🔍 FSharp.MCP.DevKit.Analysis/      # Code intelligence layer
+│   ├── F# syntax validation & analysis
+│   ├── Symbol detection & resolution
+│   └── Code structure analysis
+│
+├── 📡 FSharp.MCP.DevKit.Communication/ # IPC infrastructure
+│   ├── High-performance named pipes
+│   └── Persistent REPL server
+│
+├── ✏️ FSharp.MCP.DevKit.CodeEditing/   # Code manipulation layer
+│   ├── Safe code insertion & editing
+│   ├── Fantomas formatting integration
+│   └── Atomic file operations
+│
+├── 📚 FSharp.MCP.DevKit.Documentation/ # Documentation generation
+│   ├── .NET assembly analysis
+│   ├── NuGet package documentation
+│   └── Markdown API reference generation
+│
+└── 🌐 FSharp.MCP.DevKit.Server/        # MCP server & tools
+    ├── MCP protocol implementation
+    ├── 30+ specialized F# tools
+    └── Server runtime & hosting
+```
+
+### 🔄 Data Flow Architecture
+
+```mermaid
+graph TB
+    subgraph "🤖 AI Assistant Layer"
+        Assistant["`**AI Assistant**
+        (Claude, GPT, etc.)
+        • F# Development Support
+        • Code Generation
+        • Interactive Analysis`"]
+    end
+    
+    subgraph "📡 MCP Protocol Layer"
+        MCPServer["`**MCP Server**
+        • 30+ F# Tools
+        • Stdio Transport
+        • JSON-RPC Protocol`"]
+    end
+    
+    subgraph "🌐 Application Layer"
+        Server["`**FSharp.MCP.DevKit.Server**
+        • Tool Implementation
+        • Request Routing
+        • Error Handling`"]
+    end
+    
+    subgraph "🛠️ Service Layers"
+        Documentation["`**📚 Documentation**
+        • Package Documentation
+        • API Reference Generation
+        • Smart Search & Discovery`"]
+        
+        DocumentationTool["`**🔧 Documentation Tool**
+        • CLI for Doc Generation`"]
+
+        CodeEditing["`**✏️ Code Editing**
+        • Safe Code Insertion
+        • Fantomas Integration
+        • Atomic Operations`"]
+        
+        Communication["`**📡 Communication**
+        • Named Pipes IPC
+        • Concurrent Processing
+        • REPL Server`"]
+        
+        Analysis["`**🔍 Analysis**
+        • Symbol Detection
+        • Syntax Validation
+        • Structure Analysis`"]
+    end
+    
+    subgraph "🔧 Foundation Layer"
+        Core["`**FSharp.MCP.DevKit.Core**
+        • FSI Session Management
+        • File Operations
+        • Configuration`"]
+    end
+    
+    subgraph "🔗 External Dependencies"
+        FCS["`**F# Compiler Services**
+        • Code Compilation
+        • Type Checking
+        • AST Analysis`"]
+        
+        Fantomas["`**Fantomas**
+        • Code Formatting
+        • Style Enforcement`"]
+        
+        FSI["`**F# Interactive**
+        • Code Execution
+        • REPL Environment`"]
+    end
+    
+    %% Connections
+    Assistant <--> MCPServer
+    MCPServer <--> Server
+    Server --> Documentation
+    Server --> CodeEditing
+    Server --> Communication
+    Server --> Analysis
+    Documentation --> Core
+    DocumentationTool --> Documentation
+    CodeEditing --> Core
+    Communication --> Core
+    Analysis --> Core
+    
+    %% External integrations
+    Core --> FCS
+    Core --> FSI
+    CodeEditing --> Fantomas
+    Analysis --> FCS
+    Documentation --> FCS
+    
+    %% Styling
+    classDef aiLayer fill:#4B0082,stroke:#ffffff,stroke-width:3px,color:#ffffff
+    classDef mcpLayer fill:#8B0000,stroke:#ffffff,stroke-width:2px,color:#ffffff
+    classDef appLayer fill:#000080,stroke:#ffffff,stroke-width:2px,color:#ffffff
+    classDef serviceLayer fill:#006400,stroke:#ffffff,stroke-width:2px,color:#ffffff
+    classDef foundationLayer fill:#2F4F4F,stroke:#ffffff,stroke-width:2px,color:#ffffff
+    classDef externalDep fill:#FF8C00,stroke:#000000,stroke-width:2px,color:#000000
+    
+    class Assistant aiLayer
+    class MCPServer mcpLayer
+    class Server appLayer
+    class Documentation,CodeEditing,Communication,Analysis,DocumentationTool serviceLayer
+    class Core foundationLayer
+    class FCS,Fantomas,FSI externalDep
+```
+
 ## 🛠️ MCP Tools Overview
 
 The server provides **30+ specialized MCP tools** organized into categories:
@@ -211,15 +270,11 @@
 ### 🛠️ Utility & Management
 
 - `KillAll` - Kill all MCP server processes for clean restarts (temporary till FAKE integration)
-=======
-- **🎯 Position-Sensitive Analysis**: Context-aware code analysis based on cursor position
-  - *Powered by*: `InsertCode` validation + `PreviewCodeInjection` - Provides contextual analysis for safe code insertion
-  - *How it works*: Analyzes insertion context to prevent breaking multi-line constructs (type definitions, unions, records) and validates combined code after insertion
->>>>>>> d27f1b9c
 
 ## 🚀 Usage Examples
 
 ### Documentation Generation
+
 
 ```bash
 # Generate documentation for a NuGet package
@@ -234,6 +289,7 @@
 
 ### Code Execution
 
+
 ```fsharp
 // Execute F# code
 ExecuteFSharpCode "let x = 1 + 2; printfn \"Result: %d\" x"
@@ -247,6 +303,7 @@
 
 ### Safe Code Insertion
 
+
 ```fsharp
 // Insert code with formatting, validation disabled by default for performance
 InsertCode "let newFunction x = x * 2" "MyScript.fsx" 10 1 true false
@@ -268,7 +325,9 @@
 
 #### 🎯 [Script-Driven Development](docs/Agent-Instructions-Strategies/Script-Driven-Default/)
 
+
 **Recommended for: Production workflows, complex validation, agent-driven development**
+
 
 - **[📖 Design Philosophy](docs/Agent-Instructions-Strategies/Script-Driven-Default/Design.md)** - Comprehensive guide to script-based development methodology
 - **[🛠️ Copilot Instructions](docs/Agent-Instructions-Strategies/Script-Driven-Default/copilot-instructions.md)** - Detailed agent instructions for script-driven workflows
@@ -276,14 +335,16 @@
 
 #### 🔄 [REPL-Driven Development](docs/Agent-Instructions-Strategies/REPL-Driven-Default/)
 
+
 **Recommended for: Exploration, prototyping, interactive development**
+
 
 - **[📖 Design Philosophy](docs/Agent-Instructions-Strategies/REPL-Driven-Default/Design.md)** - Deep dive into REPL-based development patterns
 - **[🛠️ Copilot Instructions](docs/Agent-Instructions-Strategies/REPL-Driven-Default/copilot-instructions.md)** - Agent guidance for interactive REPL workflows
 - **Key Characteristics**: Immediate feedback, live debugging, exploratory programming, state preservation
 
 #### 📜 [Signature-Driven Development](docs/Agent-Instructions-Strategies/Signature-Driven-Default/)
-<<<<<<< HEAD
+
 
 **Recommended for: Contract-first development, rigorous validation, clear interfaces**
 
@@ -293,16 +354,12 @@
 
 #### 📜 [Signature-Driven Development](docs/Agent-Instructions-Strategies/Signature-Driven-Default/)
 
-=======
-
->>>>>>> d27f1b9c
 **Recommended for: Contract-first development, rigorous validation, clear interfaces**
 
 - **[📖 Design Philosophy](docs/Agent-Instructions-Strategies/Signature-Driven-Default/Design.md)** - In-depth exploration of signature-driven development principles
 - **[🛠️ Copilot Instructions](docs/Agent-Instructions-Strategies/Signature-Driven-Default/copilot-instructions.md)** - Instructions for implementing signature-driven workflows
 - **Key Characteristics**: Explicit contracts, enhanced validation, clear module boundaries, improved collaboration
 
-<<<<<<< HEAD
 ## 📖 Documentation
 
 ### 📂 Project Documentation
@@ -369,17 +426,12 @@
 ## �📄 License
 
 This project is licensed under the MIT License - see the [LICENSE](LICENSE) file for details.
-=======
-## 🏗️ Architecture
->>>>>>> d27f1b9c
-
-The FSharp.MCP.DevKit follows a **modular, layered architecture** with clear separation of concerns:
-
-- **Core Layer**: Fundamental building blocks and services
-- **Communication Layer**: Inter-process communication and networking
-- **Code Editing Layer**: Code manipulation, formatting, and analysis
-- **Documentation Layer**: Documentation generation and search
-- **Agent Layer**: AI agent integration and management
+
+## 🔗 Resources
+
+- **[Build a Model Context Protocol Server in C#](https://devblogs.microsoft.com/dotnet/build-a-model-context-protocol-mcp-server-in-csharp/)** - Microsoft DevBlogs guide
+- **[Model Context Protocol Documentation](https://modelcontextprotocol.io/)** - Official MCP documentation
+- **[F# Documentation](https://docs.microsoft.com/en-us/dotnet/fsharp/)** - Official F# documentation
 
 ---
 
